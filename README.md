# XML Formatter

A high-performance XML formatter designed for extremely large files (hundreds of megabytes to gigabytes). Built with C++17 for speed and reliability.

## Features

- **Streaming Architecture**: Never loads entire file into memory
- **Unicode Support**: Full UTF-8 support with BOM detection
- **Fast Performance**: Optimized for gigabyte-sized files
- **Memory Efficient**: Uses only ~11MB regardless of file size
- **Safe**: No buffer overflows, proper error handling

## Requirements

- GCC 13.3.0 or later
- C++17 standard library
- GNU Make

## Building

```bash
# Build release version (optimized)
make

# Build debug version (with sanitizers)
make debug

# Run tests
make test

# Clean build files
make clean
```

## Usage

```bash
# Format an XML file
./bin/release/xmlformatter input.xml output.xml

# Format with custom options (once implemented)
./bin/release/xmlformatter --indent=4 --tabs input.xml output.xml
```

## Project Structure

```
.
├── bin/              # Build outputs
│   ├── debug/        # Debug builds
│   └── release/      # Release builds
├── src/              # Source code
│   ├── BufferedInputStream.h
│   ├── BufferedOutputStream.h
│   └── ...
├── tests/            # Unit tests
├── Makefile
├── LICENSE
└── README.md
```

## Development

```bash
# Format code (requires clang-format)
make format

# Run static analysis (requires cppcheck)
make analyze

# Generate compile_commands.json for IDEs (requires bear)
make compiledb
```

## Performance

Designed to handle gigabyte-sized XML files with:
- ~50-100 MB/s throughput on modern hardware
- Constant memory usage (~11MB)
- Efficient buffering strategy to minimize system calls

## License

<<<<<<< HEAD
[Your License Here]

## Contributing

[Contributing guidelines here]
=======
MIT

## Contributing
not needed for now.
>>>>>>> 20aa11ba
<|MERGE_RESOLUTION|>--- conflicted
+++ resolved
@@ -80,16 +80,7 @@
 - Efficient buffering strategy to minimize system calls
 
 ## License
-
-<<<<<<< HEAD
-[Your License Here]
-
-## Contributing
-
-[Contributing guidelines here]
-=======
 MIT
 
 ## Contributing
-not needed for now.
->>>>>>> 20aa11ba
+not needed for now.